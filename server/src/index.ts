--- conflicted
+++ resolved
@@ -100,17 +100,7 @@
   .then(() => {
     console.log('MongoDB Connected Successfully');
 
-<<<<<<< HEAD
-    // Initialize AI providers
-    const { initializeProviders } = require('./domain/providers');
-    initializeProviders();
-
-    // Initialize auto-job scheduler
-    const { initializeScheduler } = require('./utils/scheduler');
-    initializeScheduler();
-=======
     // Auto-job scheduling removed - jobs are now only manually triggered
->>>>>>> 8ab0127d
 
     // Start listening only after successful DB connection
     const server = app.listen(port, () => {
