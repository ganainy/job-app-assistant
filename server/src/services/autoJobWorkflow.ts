// server/src/services/autoJobWorkflow.ts
import JobApplication from '../models/JobApplication';
import Profile from '../models/Profile';
import User from '../models/User';
import WorkflowRun from '../models/WorkflowRun';
import { retrieveJobs, extractJobId, JobSearchOptions } from './jobAcquisitionService';
import { analyzeJobCompanyAndRelevance } from './jobAnalysisService';
import { getOrStructureResume } from './resumeCacheService';
import { waitForRateLimit } from '../utils/rateLimiter';
import { decrypt } from '../utils/encryption';
import { convertJsonResumeToText } from '../utils/cvTextExtractor';
import mongoose from 'mongoose';
import { processJobsInParallel } from './parallelJobProcessor';

/**
 * Interface for workflow execution statistics
 */
export interface WorkflowStats {
    jobsFound: number;
    newJobs: number;
    duplicates: number;
    analyzed: number;
    relevant: number;
    notRelevant: number;
    errors: number;
}

/**
 * Get user's base resume text
 * Fetches from User's cvJson (Master CV) and converts to text
 */
const getUserResumeText = async (userId: string): Promise<string> => {
    try {
        const user = await User.findById(userId);

        if (!user) {
            throw new Error(`User not found: ${userId}`);
        }

        if (!user.cvJson) {
            throw new Error('User has not uploaded a Master CV. Please upload your CV in the CV Management section before using Auto Jobs.');
        }

        // Convert JSON Resume to text format
        const resumeText = convertJsonResumeToText(user.cvJson as any);
        return resumeText;
    } catch (error: any) {
        console.error(`Error retrieving resume for user ${userId}:`, error.message);
        throw error;
    }
};

/**
 * Main automated job workflow
 * Creates a WorkflowRun entry and returns runId immediately
 * Executes workflow asynchronously with progress tracking
 */
export const runAutoJobWorkflow = async (userId: string, isManual: boolean = false): Promise<string> => {
    // Create WorkflowRun entry
    const workflowRun = new WorkflowRun({
        userId: new mongoose.Types.ObjectId(userId),
        status: 'running',
        isManual,
        progress: {
            currentStep: 'Initializing...',
            currentStepIndex: 0,
            totalSteps: 6,
            percentage: 0
        },
        steps: [
            { name: 'Initialize', status: 'running' },
            { name: 'Retrieve Jobs', status: 'pending' },
            { name: 'Deduplicate', status: 'pending' },
            { name: 'Structure Resume', status: 'pending' },
            { name: 'Process Jobs', status: 'pending' },
            { name: 'Complete', status: 'pending' }
        ],
        stats: {
            jobsFound: 0,
            newJobs: 0,
            duplicates: 0,
            analyzed: 0,
            relevant: 0,
            notRelevant: 0,
            errors: 0
        }
    });

    await workflowRun.save();
    const runId = (workflowRun as any)._id.toString();

    console.log(`\n========================================`);
    console.log(`Starting Auto Job Workflow for user: ${userId} (Manual: ${isManual})`);
    console.log(`Run ID: ${runId}`);
    console.log(`========================================\n`);

    // Execute workflow asynchronously (don't await)
    executeWorkflow(runId, userId, isManual).catch(error => {
        console.error(`Workflow ${runId} failed:`, error);
    });

    // Return runId immediately
    return runId;
};

/**
 * Process a single job with merged analysis
 */
async function processSingleJob(
    job: any,
    index: number,
    total: number,
    userId: string,
    runId: string,
    structuredResume: any,
    stats: WorkflowStats,
    checkCancellation: () => Promise<boolean>,
    updateProgress: (stepName: string, status: 'running' | 'completed' | 'failed', stepIndex: number, message?: string) => Promise<void>
): Promise<void> {
    const progressMsg = `Processing job ${index + 1}/${total}: ${job.jobTitle}`;
    console.log(`[${index + 1}/${total}] Processing: ${job.jobTitle} at ${job.companyName}`);

    // Update step progress
    await WorkflowRun.findByIdAndUpdate(runId, {
        'progress.currentStep': progressMsg,
        'progress.percentage': Math.round(66 + ((index / total) * 33)), // Map job processing to 66-99% range
        'steps.4.count': index + 1,
        'steps.4.total': total,
        'steps.4.message': progressMsg
    });

    try {
        // Create JobApplication entry (unified model)
        const jobApplication = new JobApplication({
            userId: new mongoose.Types.ObjectId(userId),
            workflowRunId: new mongoose.Types.ObjectId(runId),
            jobId: job.jobId,
            jobTitle: job.jobTitle,
            companyName: job.companyName,
            jobUrl: job.jobUrl,
            jobDescriptionText: job.jobDescriptionText,
            jobPostDate: job.jobPostDate, // Store post date from crawler
            status: 'Not Applied', // Default status for auto jobs
            isAutoJob: true,
            showInDashboard: false, // Auto jobs hidden from dashboard by default
            processingStatus: 'pending',
            discoveredAt: new Date()
        });
        await jobApplication.save();
        
        // Update stats immediately after creating job
        await WorkflowRun.findByIdAndUpdate(runId, { stats });

        // Skip if no description
        if (!job.jobDescriptionText || job.jobDescriptionText.length < 50) {
            console.log(`  ✗ Skipping: Job description empty or too short`);
            jobApplication.processingStatus = 'error';
            jobApplication.errorMessage = 'Job description missing from source';
            await jobApplication.save();
            stats.errors++;
            return;
        }

        // Check for cancellation before AI calls
        if (await checkCancellation()) {
            console.log(`  ⚠ Workflow cancelled. Stopping processing.`);
            return;
        }

        // Wait for rate limiter before making AI call
        await waitForRateLimit();

        // Use merged analysis function (combines job extraction, company insights, and relevance)
        const structuredData = job.structuredData;
        if (structuredData) {
            console.log(`  → Using structured data from scraper (reducing AI calls)`);
        }
        
        let analysis;
        try {
            analysis = await analyzeJobCompanyAndRelevance(
                job.jobDescriptionText,
                job.companyName,
                structuredResume,
                userId,
                structuredData,
                50 // Threshold: >=50% match is considered relevant
            );
        } catch (analysisError: any) {
            // Store error in recommendation
            const errorMsg = analysisError.message || 'Failed to analyze job match';
            jobApplication.recommendation = {
                score: null,
                shouldApply: false,
                reason: errorMsg,
                cachedAt: new Date(),
                error: errorMsg
            };
            jobApplication.processingStatus = 'error';
            jobApplication.errorMessage = errorMsg;
            await jobApplication.save();
            stats.errors++;
            await WorkflowRun.findByIdAndUpdate(runId, { stats });
            console.error(`  ✗ Analysis failed for job ${job.jobId}: ${errorMsg}`);
            return;
        }

        // Update job application with extracted data and company insights
        jobApplication.extractedData = analysis.job.extractedData;
        jobApplication.companyInsights = analysis.company;
        jobApplication.processingStatus = 'analyzed';
        jobApplication.processedAt = new Date();

        // Build recommendation object from relevance analysis
        // Check if the reason indicates an error (from fallback error handling)
        const reasonIndicatesError = analysis.relevance.reason?.includes('failed:') || 
                                   analysis.relevance.reason?.includes('Analysis completed but relevance check failed');
        const recommendation = {
            score: analysis.relevance.score ?? null,
            shouldApply: analysis.relevance.isRelevant,
            reason: analysis.relevance.reason,
            cachedAt: new Date(),
            ...(reasonIndicatesError && { error: analysis.relevance.reason })
        };

        jobApplication.recommendation = recommendation;

        if (!analysis.relevance.isRelevant) {
            jobApplication.processingStatus = 'not_relevant';
            await jobApplication.save();
            stats.analyzed++;
            stats.notRelevant++;
            
            // Update stats immediately after relevance check
            await WorkflowRun.findByIdAndUpdate(runId, { stats });
            
            console.log(`  ✗ Not relevant: ${analysis.relevance.reason}`);
            return;
        }

        jobApplication.processingStatus = 'relevant';
        await jobApplication.save();
        stats.analyzed++;
        stats.relevant++;
        
        // Update stats immediately after relevance check
        await WorkflowRun.findByIdAndUpdate(runId, { stats });
        
        console.log(`  ✓ Relevant: ${analysis.relevance.reason} (${analysis.relevance.score ?? 'N/A'}% match)`);

    } catch (error: any) {
        console.error(`  Error processing job ${job.jobId}:`, error.message);
        stats.errors++;
        
        // Update stats immediately after error
        await WorkflowRun.findByIdAndUpdate(runId, { stats });
    }
}

/**
 * Process jobs in parallel with concurrency control
 */
async function processJobsInParallel(
    jobs: any[],
    userId: string,
    runId: string,
    structuredResume: any,
    stats: WorkflowStats,
    checkCancellation: () => Promise<boolean>,
    updateProgress: (stepName: string, status: 'running' | 'completed' | 'failed', stepIndex: number, message?: string) => Promise<void>
): Promise<void> {
    const CONCURRENCY_LIMIT = 4; // Process 4 jobs at a time
    
    for (let i = 0; i < jobs.length; i += CONCURRENCY_LIMIT) {
        // Check for cancellation before processing batch
        if (await checkCancellation()) {
            console.log(`\n⚠ Workflow cancelled by user. Stopping at job ${i + 1}/${jobs.length}`);
            await WorkflowRun.findByIdAndUpdate(runId, {
                status: 'cancelled',
                'progress.currentStep': `Cancelled at job ${i + 1}/${jobs.length}`,
                completedAt: new Date()
            });
            return;
        }

        // Get batch of jobs to process
        const batch = jobs.slice(i, i + CONCURRENCY_LIMIT);
        
        // Process batch in parallel
        const results = await Promise.allSettled(
            batch.map((job, batchIndex) => 
                processSingleJob(
                    job,
                    i + batchIndex,
                    jobs.length,
                    userId,
                    runId,
                    structuredResume,
                    stats,
                    checkCancellation,
                    updateProgress
                )
            )
        );

        // Log any failures in the batch
        results.forEach((result, batchIndex) => {
            if (result.status === 'rejected') {
                console.error(`  Error in batch job ${i + batchIndex + 1}:`, result.reason);
            }
        });
    }
}

/**
 * Execute workflow asynchronously with progress tracking
 * This function contains the actual workflow logic
 */
async function executeWorkflow(runId: string, userId: string, isManual: boolean): Promise<void> {
    const stats: WorkflowStats = {
        jobsFound: 0,
        newJobs: 0,
        duplicates: 0,
        analyzed: 0,
        relevant: 0,
        notRelevant: 0,
        errors: 0
    };

    try {
        // Helper to check if workflow has been cancelled
        const checkCancellation = async (): Promise<boolean> => {
            const run = await WorkflowRun.findById(runId);
            return run?.status === 'cancelled';
        };

        // Helper to update progress
        const updateProgress = async (stepName: string, status: 'running' | 'completed' | 'failed', stepIndex: number, message?: string) => {
            // Check if cancelled before updating
            if (await checkCancellation()) {
                throw new Error('Workflow cancelled by user');
            }

            await WorkflowRun.findByIdAndUpdate(runId, {
                'progress.currentStep': message || stepName,
                'progress.currentStepIndex': stepIndex,
                'progress.percentage': Math.round((stepIndex / 6) * 100),
                [`steps.${stepIndex}.status`]: status,
                [`steps.${stepIndex}.${status === 'running' ? 'startedAt' : 'completedAt'}`]: new Date()
            });
        };

        // Step 1: Initialize - Retrieve user profile and settings
        await updateProgress('Initialize', 'running', 0, 'Retrieving profile and settings...');

        let profile = await Profile.findOne({ userId: new mongoose.Types.ObjectId(userId) });

        if (!profile) {
            console.log('Profile not found in workflow, creating default...');
            // Create default profile if it doesn't exist
            profile = new Profile({
                userId: new mongoose.Types.ObjectId(userId),
                autoJobSettings: {
                    keywords: '',
                    location: ''
                }
            });
            await profile.save();
        }

        // AI provider will be retrieved by aiService when needed

        const apifyTokenEncrypted = profile.integrations?.apify?.accessToken;
        const apifyToken = apifyTokenEncrypted ? (decrypt(apifyTokenEncrypted) ?? undefined) : undefined;

        // Get auto-job settings
        const autoJobSettings = (profile as any).autoJobSettings;

        const keywords = autoJobSettings.keywords || '';
        const location = autoJobSettings.location || '';

        // Require keywords or location
        if (!keywords && !location) {
            throw new Error('Keywords or location must be configured');
        }

        if (!apifyToken) {
            throw new Error('Apify API token is not configured');
        }

        const maxJobs = autoJobSettings.maxJobs || 100;
        await updateProgress('Initialize', 'completed', 0, 'Settings loaded');

        // Check for cancellation before retrieving jobs
        if (await checkCancellation()) {
            console.log('Workflow cancelled before retrieving jobs');
            return;
        }

        // Step 2: Retrieve Jobs
        const searchDescription = location && keywords
            ? `keywords: "${keywords}", location: "${location}"`
            : keywords
                ? `keywords: "${keywords}"`
                : `location: "${location}"`;
        await updateProgress('Retrieve Jobs', 'running', 1, `Retrieving jobs - ${searchDescription}`);
        console.log(`→ Retrieving jobs - ${searchDescription}`);
        console.log(`→ Requesting ${maxJobs} jobs`);

        // Build job search options
        // Map invalid "past hour" to valid "past 24 hours"
        let datePosted = autoJobSettings.datePosted || 'any time';
        if (datePosted === 'past hour') {
            datePosted = 'past 24 hours';
        }

        const jobSearchOptions = {
            keywords: keywords || undefined,
            location: location || undefined,
            jobType: autoJobSettings.jobType && autoJobSettings.jobType.length > 0 ? autoJobSettings.jobType : undefined,
            experienceLevel: autoJobSettings.experienceLevel && autoJobSettings.experienceLevel.length > 0 ? autoJobSettings.experienceLevel : undefined,
            datePosted: datePosted,
            maxJobs: maxJobs,
            avoidDuplicates: autoJobSettings.avoidDuplicates || false
        };

        const rawJobs = await retrieveJobs(apifyToken, jobSearchOptions);
        stats.jobsFound = rawJobs.length;
        console.log(`✓ Found ${stats.jobsFound} jobs`);
        await updateProgress('Retrieve Jobs', 'completed', 1, `Found ${stats.jobsFound} jobs`);

        if (rawJobs.length === 0) {
            console.log('No jobs found, workflow complete');
            await updateProgress('Complete', 'completed', 5, 'No jobs found');
            await WorkflowRun.findByIdAndUpdate(runId, { status: 'completed', stats });
            return;
        }

        // Step 3: Deduplicate
        await updateProgress('Deduplicate', 'running', 2, 'Checking for duplicates...');
        console.log(`\n→ Checking for duplicates...`);

        const newJobs = [];
        for (const job of rawJobs) {
            // Check if job already exists (including soft-deleted ones, to prevent re-fetching)
            const exists = await JobApplication.findOne({
                userId: new mongoose.Types.ObjectId(userId),
                jobId: job.jobId
            });

            if (exists) {
                stats.duplicates++;
            } else {
                newJobs.push(job);
            }
        }
        stats.newJobs = newJobs.length;
        console.log(`✓ ${stats.newJobs} new jobs, ${stats.duplicates} duplicates`);
        await updateProgress('Deduplicate', 'completed', 2, `${stats.newJobs} new jobs, ${stats.duplicates} duplicates`);

        if (newJobs.length === 0) {
            console.log('No new jobs to process, workflow complete');
            await updateProgress('Complete', 'completed', 5, 'No new jobs to process');
            await WorkflowRun.findByIdAndUpdate(runId, { status: 'completed', stats });
            return;
        }

        // Check for cancellation before structuring resume
        if (await checkCancellation()) {
            console.log('Workflow cancelled before structuring resume');
            return;
        }

        // Step 4: Structure Resume
        await updateProgress('Structure Resume', 'running', 3, 'Structuring resume...');
        console.log(`\n→ Retrieving and structuring resume...`);

        const resumeText = await getUserResumeText(userId);
        const structuredResume = await getOrStructureResume(userId, resumeText);
        console.log(`✓ Resume structured`);
        await updateProgress('Structure Resume', 'completed', 3, 'Resume structured');

        // Step 5: Process Jobs in Parallel
        await updateProgress('Process Jobs', 'running', 4, `Processing ${newJobs.length} jobs...`);
<<<<<<< HEAD

        // Get provider settings from profile
        const providerSettings = (profile as any).autoJobSettings;
        const provider = providerSettings?.provider || 'gemini';
        const batchSize = providerSettings?.batchSize || 5;
        const models = providerSettings?.models || {
            analysis: 'gemini-1.5-flash',
            relevance: 'gemini-1.5-flash',
            generation: 'gemini-1.5-pro'
        };

        console.log(`\n→ Using parallel processing with provider: ${provider}`);
        console.log(`  Batch size: ${batchSize} concurrent jobs`);
        console.log(`  Models: Analysis=${models.analysis}, Relevance=${models.relevance}, Generation=${models.generation}\n`);

        // Process jobs in parallel batches
        const parallelStats = await processJobsInParallel(
            newJobs,
            userId,
            runId,
            structuredResume,
            batchSize,
            provider,
            models
        );

        // Update stats from parallel processing
        stats.analyzed = parallelStats.analyzed;
        stats.relevant = parallelStats.relevant;
        stats.notRelevant = parallelStats.notRelevant;
        stats.generated = parallelStats.generated;
        stats.errors = parallelStats.errors;
=======
        console.log(`\n→ Processing ${newJobs.length} jobs in parallel (concurrency: 4)...`);
        console.log(`  (Using rate limiter to respect API limits)\n`);

        // Process jobs in parallel with concurrency control
        await processJobsInParallel(newJobs, userId, runId, structuredResume, stats, checkCancellation, updateProgress);
>>>>>>> 8ab0127d

        await updateProgress('Process Jobs', 'completed', 4, `Processed ${newJobs.length} jobs`);
       
    // Step 6: Complete
    console.log(`\n========================================`);
    console.log(`Workflow Complete`);
    console.log(`========================================`);

    await updateProgress('Complete', 'completed', 5, 'Workflow completed successfully');
    await WorkflowRun.findByIdAndUpdate(runId, {
        status: 'completed',
        stats,
        completedAt: new Date()
    });

} catch (error: any) {
    // Check if error is due to cancellation
    if (error.message === 'Workflow cancelled by user') {
        console.log('Workflow cancelled successfully');
        await WorkflowRun.findByIdAndUpdate(runId, {
            status: 'cancelled',
            'progress.currentStep': 'Cancelled by user',
            completedAt: new Date()
        });
    } else {
        console.error('Workflow execution failed:', error);
        await WorkflowRun.findByIdAndUpdate(runId, {
            status: 'failed',
            errorMessage: error.message,
            completedAt: new Date()
        });
    }
}
}<|MERGE_RESOLUTION|>--- conflicted
+++ resolved
@@ -22,6 +22,7 @@
     analyzed: number;
     relevant: number;
     notRelevant: number;
+    generated: number;
     errors: number;
 }
 
@@ -104,215 +105,6 @@
 };
 
 /**
- * Process a single job with merged analysis
- */
-async function processSingleJob(
-    job: any,
-    index: number,
-    total: number,
-    userId: string,
-    runId: string,
-    structuredResume: any,
-    stats: WorkflowStats,
-    checkCancellation: () => Promise<boolean>,
-    updateProgress: (stepName: string, status: 'running' | 'completed' | 'failed', stepIndex: number, message?: string) => Promise<void>
-): Promise<void> {
-    const progressMsg = `Processing job ${index + 1}/${total}: ${job.jobTitle}`;
-    console.log(`[${index + 1}/${total}] Processing: ${job.jobTitle} at ${job.companyName}`);
-
-    // Update step progress
-    await WorkflowRun.findByIdAndUpdate(runId, {
-        'progress.currentStep': progressMsg,
-        'progress.percentage': Math.round(66 + ((index / total) * 33)), // Map job processing to 66-99% range
-        'steps.4.count': index + 1,
-        'steps.4.total': total,
-        'steps.4.message': progressMsg
-    });
-
-    try {
-        // Create JobApplication entry (unified model)
-        const jobApplication = new JobApplication({
-            userId: new mongoose.Types.ObjectId(userId),
-            workflowRunId: new mongoose.Types.ObjectId(runId),
-            jobId: job.jobId,
-            jobTitle: job.jobTitle,
-            companyName: job.companyName,
-            jobUrl: job.jobUrl,
-            jobDescriptionText: job.jobDescriptionText,
-            jobPostDate: job.jobPostDate, // Store post date from crawler
-            status: 'Not Applied', // Default status for auto jobs
-            isAutoJob: true,
-            showInDashboard: false, // Auto jobs hidden from dashboard by default
-            processingStatus: 'pending',
-            discoveredAt: new Date()
-        });
-        await jobApplication.save();
-        
-        // Update stats immediately after creating job
-        await WorkflowRun.findByIdAndUpdate(runId, { stats });
-
-        // Skip if no description
-        if (!job.jobDescriptionText || job.jobDescriptionText.length < 50) {
-            console.log(`  ✗ Skipping: Job description empty or too short`);
-            jobApplication.processingStatus = 'error';
-            jobApplication.errorMessage = 'Job description missing from source';
-            await jobApplication.save();
-            stats.errors++;
-            return;
-        }
-
-        // Check for cancellation before AI calls
-        if (await checkCancellation()) {
-            console.log(`  ⚠ Workflow cancelled. Stopping processing.`);
-            return;
-        }
-
-        // Wait for rate limiter before making AI call
-        await waitForRateLimit();
-
-        // Use merged analysis function (combines job extraction, company insights, and relevance)
-        const structuredData = job.structuredData;
-        if (structuredData) {
-            console.log(`  → Using structured data from scraper (reducing AI calls)`);
-        }
-        
-        let analysis;
-        try {
-            analysis = await analyzeJobCompanyAndRelevance(
-                job.jobDescriptionText,
-                job.companyName,
-                structuredResume,
-                userId,
-                structuredData,
-                50 // Threshold: >=50% match is considered relevant
-            );
-        } catch (analysisError: any) {
-            // Store error in recommendation
-            const errorMsg = analysisError.message || 'Failed to analyze job match';
-            jobApplication.recommendation = {
-                score: null,
-                shouldApply: false,
-                reason: errorMsg,
-                cachedAt: new Date(),
-                error: errorMsg
-            };
-            jobApplication.processingStatus = 'error';
-            jobApplication.errorMessage = errorMsg;
-            await jobApplication.save();
-            stats.errors++;
-            await WorkflowRun.findByIdAndUpdate(runId, { stats });
-            console.error(`  ✗ Analysis failed for job ${job.jobId}: ${errorMsg}`);
-            return;
-        }
-
-        // Update job application with extracted data and company insights
-        jobApplication.extractedData = analysis.job.extractedData;
-        jobApplication.companyInsights = analysis.company;
-        jobApplication.processingStatus = 'analyzed';
-        jobApplication.processedAt = new Date();
-
-        // Build recommendation object from relevance analysis
-        // Check if the reason indicates an error (from fallback error handling)
-        const reasonIndicatesError = analysis.relevance.reason?.includes('failed:') || 
-                                   analysis.relevance.reason?.includes('Analysis completed but relevance check failed');
-        const recommendation = {
-            score: analysis.relevance.score ?? null,
-            shouldApply: analysis.relevance.isRelevant,
-            reason: analysis.relevance.reason,
-            cachedAt: new Date(),
-            ...(reasonIndicatesError && { error: analysis.relevance.reason })
-        };
-
-        jobApplication.recommendation = recommendation;
-
-        if (!analysis.relevance.isRelevant) {
-            jobApplication.processingStatus = 'not_relevant';
-            await jobApplication.save();
-            stats.analyzed++;
-            stats.notRelevant++;
-            
-            // Update stats immediately after relevance check
-            await WorkflowRun.findByIdAndUpdate(runId, { stats });
-            
-            console.log(`  ✗ Not relevant: ${analysis.relevance.reason}`);
-            return;
-        }
-
-        jobApplication.processingStatus = 'relevant';
-        await jobApplication.save();
-        stats.analyzed++;
-        stats.relevant++;
-        
-        // Update stats immediately after relevance check
-        await WorkflowRun.findByIdAndUpdate(runId, { stats });
-        
-        console.log(`  ✓ Relevant: ${analysis.relevance.reason} (${analysis.relevance.score ?? 'N/A'}% match)`);
-
-    } catch (error: any) {
-        console.error(`  Error processing job ${job.jobId}:`, error.message);
-        stats.errors++;
-        
-        // Update stats immediately after error
-        await WorkflowRun.findByIdAndUpdate(runId, { stats });
-    }
-}
-
-/**
- * Process jobs in parallel with concurrency control
- */
-async function processJobsInParallel(
-    jobs: any[],
-    userId: string,
-    runId: string,
-    structuredResume: any,
-    stats: WorkflowStats,
-    checkCancellation: () => Promise<boolean>,
-    updateProgress: (stepName: string, status: 'running' | 'completed' | 'failed', stepIndex: number, message?: string) => Promise<void>
-): Promise<void> {
-    const CONCURRENCY_LIMIT = 4; // Process 4 jobs at a time
-    
-    for (let i = 0; i < jobs.length; i += CONCURRENCY_LIMIT) {
-        // Check for cancellation before processing batch
-        if (await checkCancellation()) {
-            console.log(`\n⚠ Workflow cancelled by user. Stopping at job ${i + 1}/${jobs.length}`);
-            await WorkflowRun.findByIdAndUpdate(runId, {
-                status: 'cancelled',
-                'progress.currentStep': `Cancelled at job ${i + 1}/${jobs.length}`,
-                completedAt: new Date()
-            });
-            return;
-        }
-
-        // Get batch of jobs to process
-        const batch = jobs.slice(i, i + CONCURRENCY_LIMIT);
-        
-        // Process batch in parallel
-        const results = await Promise.allSettled(
-            batch.map((job, batchIndex) => 
-                processSingleJob(
-                    job,
-                    i + batchIndex,
-                    jobs.length,
-                    userId,
-                    runId,
-                    structuredResume,
-                    stats,
-                    checkCancellation,
-                    updateProgress
-                )
-            )
-        );
-
-        // Log any failures in the batch
-        results.forEach((result, batchIndex) => {
-            if (result.status === 'rejected') {
-                console.error(`  Error in batch job ${i + batchIndex + 1}:`, result.reason);
-            }
-        });
-    }
-}
-
-/**
  * Execute workflow asynchronously with progress tracking
  * This function contains the actual workflow logic
  */
@@ -324,6 +116,7 @@
         analyzed: 0,
         relevant: 0,
         notRelevant: 0,
+        generated: 0,
         errors: 0
     };
 
@@ -482,13 +275,12 @@
 
         // Step 5: Process Jobs in Parallel
         await updateProgress('Process Jobs', 'running', 4, `Processing ${newJobs.length} jobs...`);
-<<<<<<< HEAD
-
-        // Get provider settings from profile
-        const providerSettings = (profile as any).autoJobSettings;
-        const provider = providerSettings?.provider || 'gemini';
-        const batchSize = providerSettings?.batchSize || 5;
-        const models = providerSettings?.models || {
+
+        // Get provider settings from profile (from aiProviderSettings, not autoJobSettings)
+        const aiProviderSettings = (profile as any).aiProviderSettings;
+        const provider = aiProviderSettings?.provider || aiProviderSettings?.defaultProvider || 'gemini';
+        const batchSize = aiProviderSettings?.batchSize || 5;
+        const models = aiProviderSettings?.models || {
             analysis: 'gemini-1.5-flash',
             relevance: 'gemini-1.5-flash',
             generation: 'gemini-1.5-pro'
@@ -515,44 +307,37 @@
         stats.notRelevant = parallelStats.notRelevant;
         stats.generated = parallelStats.generated;
         stats.errors = parallelStats.errors;
-=======
-        console.log(`\n→ Processing ${newJobs.length} jobs in parallel (concurrency: 4)...`);
-        console.log(`  (Using rate limiter to respect API limits)\n`);
-
-        // Process jobs in parallel with concurrency control
-        await processJobsInParallel(newJobs, userId, runId, structuredResume, stats, checkCancellation, updateProgress);
->>>>>>> 8ab0127d
 
         await updateProgress('Process Jobs', 'completed', 4, `Processed ${newJobs.length} jobs`);
-       
-    // Step 6: Complete
-    console.log(`\n========================================`);
-    console.log(`Workflow Complete`);
-    console.log(`========================================`);
-
-    await updateProgress('Complete', 'completed', 5, 'Workflow completed successfully');
-    await WorkflowRun.findByIdAndUpdate(runId, {
-        status: 'completed',
-        stats,
-        completedAt: new Date()
-    });
-
-} catch (error: any) {
-    // Check if error is due to cancellation
-    if (error.message === 'Workflow cancelled by user') {
-        console.log('Workflow cancelled successfully');
+
+        // Step 6: Complete
+        console.log(`\n========================================`);
+        console.log(`Workflow Complete`);
+        console.log(`========================================`);
+
+        await updateProgress('Complete', 'completed', 5, 'Workflow completed successfully');
         await WorkflowRun.findByIdAndUpdate(runId, {
-            status: 'cancelled',
-            'progress.currentStep': 'Cancelled by user',
+            status: 'completed',
+            stats,
             completedAt: new Date()
         });
-    } else {
-        console.error('Workflow execution failed:', error);
-        await WorkflowRun.findByIdAndUpdate(runId, {
-            status: 'failed',
-            errorMessage: error.message,
-            completedAt: new Date()
-        });
+
+    } catch (error: any) {
+        // Check if error is due to cancellation
+        if (error.message === 'Workflow cancelled by user') {
+            console.log('Workflow cancelled successfully');
+            await WorkflowRun.findByIdAndUpdate(runId, {
+                status: 'cancelled',
+                'progress.currentStep': 'Cancelled by user',
+                completedAt: new Date()
+            });
+        } else {
+            console.error('Workflow execution failed:', error);
+            await WorkflowRun.findByIdAndUpdate(runId, {
+                status: 'failed',
+                errorMessage: error.message,
+                completedAt: new Date()
+            });
+        }
     }
-}
 }